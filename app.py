--- conflicted
+++ resolved
@@ -11,11 +11,7 @@
 
 from loggers import setup_package_logger
 
-<<<<<<< HEAD
-load_dotenv(dotenv_path="env/bot.env", verbose=True)
-=======
-load_dotenv(dotenv_path="env/bot.env", verbose=True, override=True)
->>>>>>> 2f6dbf9b
+load_dotenv(dotenv_path='env/bot.env', verbose=True, override=True)
 
 
 class Bot(commands.Bot):
@@ -37,31 +33,20 @@
         await self.change_presence(
             activity=discord.Game(name="never gonna give you up")
         )
-<<<<<<< HEAD
         update_time.start()
-=======
->>>>>>> 2f6dbf9b
 
     async def on_command_error(self, ctx: commands.Context, error):
         match error:
             case commands.CommandNotFound():
-<<<<<<< HEAD
                 self.logger.error(
                     f"Command {ctx.message.content} not found.")
-=======
-                self.logger.error(f"Command {ctx.message.content} not found.")
->>>>>>> 2f6dbf9b
                 await ctx.send(f"Command {ctx.message.content} not found.")
             case commands.MissingRequiredArgument():
                 self.logger.error(f"Missing required argument: {error.param}")
                 await ctx.send(f"Missing required argument: {error.param}")
             case _:
-<<<<<<< HEAD
                 self.logger.exception(
                     f"Ignoring exception in command {ctx.command}:")
-=======
-                self.logger.exception(f"Ignoring exception in command {ctx.command}:")
->>>>>>> 2f6dbf9b
                 traceback.print_exception(
                     type(error), error, error.__traceback__, file=sys.stderr
                 )
@@ -71,24 +56,17 @@
 bot = Bot(
     command_prefix=commands.when_mentioned_or("!", "?", "hey siri, "),
     intents=discord.Intents.all(),
-<<<<<<< HEAD
     help_command=commands.DefaultHelpCommand(dm_help=True),
-=======
-    help_command=commands.DefaultHelpCommand(dm_help=False),
->>>>>>> 2f6dbf9b
     description="A bot for my Discord server.",
 )
 
 
-<<<<<<< HEAD
 @tasks.loop(minutes=1)
 async def update_time():
     now = datetime.now() + timedelta(hours=8)
     await bot.change_presence(activity=discord.CustomActivity(name=f'現在時間： {now.strftime("%Y-%m-%d %H:%M")}', emoji=discord.PartialEmoji(name="🕒")))
 
 
-=======
->>>>>>> 2f6dbf9b
 @bot.hybrid_command()
 @commands.is_owner()
 async def load(ctx: commands.Context, extension: str):
@@ -121,11 +99,7 @@
 # ---------------------------- Running the bot ---------------------------- #
 
 if __name__ == "__main__":
-<<<<<<< HEAD
     assert os.environ.get("DISCORD_BOT_TOKEN", None) is not None, dedent(
-=======
-    assert os.getenv("DISCORD_BOT_TOKEN", None) is not None, dedent(
->>>>>>> 2f6dbf9b
         """
     DISCORD_BOT_TOKEN not found in .env, please add it in env/bot.env
     or if you are first time using this bot, please rename envExample to env and fill in the details.
