--- conflicted
+++ resolved
@@ -1,10 +1,6 @@
 FROM python:3.10-slim
 
-<<<<<<< HEAD
 RUN useradd -u 1000 user
-=======
-
->>>>>>> f975ad97
 COPY requirements.txt /tmp
 RUN pip install --no-cache-dir -r /tmp/requirements.txt
 
