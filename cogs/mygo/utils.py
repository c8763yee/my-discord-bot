--- conflicted
+++ resolved
@@ -133,14 +133,11 @@
 
     @staticmethod
     async def search_title_by_text(
-<<<<<<< HEAD
         text: str,
         episode: EpisodeChoices | None = None,
         paged_by: int = PAGED_BY,
         nth_page: int = 1,
-=======
-        text: str, episode: EpisodeChoices, paged_by: int = PAGED_BY, nth_page: int = 1
->>>>>>> 938095f1
+
     ) -> list[SentenceItem]:
         """(1-indexed).
 
@@ -154,11 +151,6 @@
             LIMIT ${paged_by} OFFSET ${paged_by * (nth_page - 1)}
         """
         assert paged_by > 0 and nth_page > 0, "Invalid Input"
-<<<<<<< HEAD
-
-=======
-        
->>>>>>> 938095f1
         async with AsyncSession(engine) as session:
             sql_query = (
                 select(SentenceItem)
