--- conflicted
+++ resolved
@@ -52,13 +52,9 @@
         self,
         ctx: commands.Context,
         query: str,
-<<<<<<< HEAD
         episode: EpisodeChoices | None = None,
         nth_page: int | None = 1,
-=======
-        episode: EpisodeChoices,
-        nth_page: int | None = 1
->>>>>>> 938095f1
+
     ):
         """Search subtitles by query, then return the result as custom string."""
         results: list[SentenceItem] = await self.utils.search_title_by_text(
